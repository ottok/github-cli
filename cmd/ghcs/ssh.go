package ghcs

import (
	"context"
	"fmt"
	"net"
	"os"

	"github.com/github/ghcs/cmd/ghcs/output"
	"github.com/github/ghcs/internal/api"
	"github.com/github/ghcs/internal/codespaces"
	"github.com/github/go-liveshare"
	"github.com/spf13/cobra"
)

func newSSHCmd() *cobra.Command {
	var sshProfile, codespaceName string
	var sshServerPort int

	sshCmd := &cobra.Command{
		Use:   "ssh [flags] [--] [ssh-flags] [command]",
		Short: "SSH into a codespace",
		RunE: func(cmd *cobra.Command, args []string) error {
			return ssh(context.Background(), args, sshProfile, codespaceName, sshServerPort)
		},
	}

	sshCmd.Flags().StringVarP(&sshProfile, "profile", "", "", "Name of the SSH profile to use")
	sshCmd.Flags().IntVarP(&sshServerPort, "server-port", "", 0, "SSH server port number (0 => pick unused)")
	sshCmd.Flags().StringVarP(&codespaceName, "codespace", "c", "", "Name of the codespace")

	return sshCmd
}

<<<<<<< HEAD
func ssh(ctx context.Context, sshProfile, codespaceName string, localSSHServerPort int) error {
=======
func init() {
	rootCmd.AddCommand(newSSHCmd())
}

func ssh(ctx context.Context, sshArgs []string, sshProfile, codespaceName string, localSSHServerPort int) error {
>>>>>>> 85f79ed8
	// Ensure all child tasks (e.g. port forwarding) terminate before return.
	ctx, cancel := context.WithCancel(ctx)
	defer cancel()

	apiClient := api.New(GithubToken)
	log := output.NewLogger(os.Stdout, os.Stderr, false)

	user, err := apiClient.GetUser(ctx)
	if err != nil {
		return fmt.Errorf("error getting user: %w", err)
	}

	codespace, token, err := getOrChooseCodespace(ctx, apiClient, user, codespaceName)
	if err != nil {
		return fmt.Errorf("get or choose codespace: %w", err)
	}

	session, err := codespaces.ConnectToLiveshare(ctx, log, apiClient, user.Login, token, codespace)
	if err != nil {
		return fmt.Errorf("error connecting to Live Share: %w", err)
	}

	log.Println("Fetching SSH Details...")
	remoteSSHServerPort, sshUser, err := session.StartSSHServer(ctx)
	if err != nil {
		return fmt.Errorf("error getting ssh server details: %w", err)
	}

	usingCustomPort := localSSHServerPort != 0 // suppress log of command line in Shell

	// Ensure local port is listening before client (Shell) connects.
	listen, err := net.Listen("tcp", fmt.Sprintf(":%d", localSSHServerPort))
	if err != nil {
		return err
	}
	defer listen.Close()
	localSSHServerPort = listen.Addr().(*net.TCPAddr).Port

	connectDestination := sshProfile
	if connectDestination == "" {
		connectDestination = fmt.Sprintf("%s@localhost", sshUser)
	}

	log.Println("Ready...")
	tunnelClosed := make(chan error, 1)
	go func() {
		fwd := liveshare.NewPortForwarder(session, "sshd", remoteSSHServerPort)
		tunnelClosed <- fwd.ForwardToListener(ctx, listen) // always non-nil
	}()

	shellClosed := make(chan error, 1)
	go func() {
		shellClosed <- codespaces.Shell(ctx, log, sshArgs, localSSHServerPort, connectDestination, usingCustomPort)
	}()

	select {
	case err := <-tunnelClosed:
		return fmt.Errorf("tunnel closed: %w", err)
	case err := <-shellClosed:
		if err != nil {
			return fmt.Errorf("shell closed: %w", err)
		}
		return nil // success
	}
}<|MERGE_RESOLUTION|>--- conflicted
+++ resolved
@@ -32,15 +32,7 @@
 	return sshCmd
 }
 
-<<<<<<< HEAD
-func ssh(ctx context.Context, sshProfile, codespaceName string, localSSHServerPort int) error {
-=======
-func init() {
-	rootCmd.AddCommand(newSSHCmd())
-}
-
 func ssh(ctx context.Context, sshArgs []string, sshProfile, codespaceName string, localSSHServerPort int) error {
->>>>>>> 85f79ed8
 	// Ensure all child tasks (e.g. port forwarding) terminate before return.
 	ctx, cancel := context.WithCancel(ctx)
 	defer cancel()
