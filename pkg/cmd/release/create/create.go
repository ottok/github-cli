--- conflicted
+++ resolved
@@ -116,12 +116,9 @@
 			Use release notes from a file
 			$ gh release create v1.2.3 -F changelog.md
 
-<<<<<<< HEAD
 			Use annotated tag notes
 			$ gh release create v1.2.3 --notes-from-tag
-   
-=======
->>>>>>> 3ca70905
+
 			Don't mark the release as latest
 			$ gh release create v1.2.3 --latest=false 
 
