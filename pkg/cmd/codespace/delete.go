--- conflicted
+++ resolved
@@ -83,13 +83,6 @@
 	var codespaces []*api.Codespace
 	nameFilter := opts.codespaceName
 	if nameFilter == "" {
-<<<<<<< HEAD
-		var codespaces []*api.Codespace
-		err = a.RunWithProgress("Fetching codespaces", func() (err error) {
-			codespaces, err = a.apiClient.ListCodespaces(ctx, api.ListCodespacesOptions{OrgName: opts.orgName, UserName: opts.userName})
-			return
-		})
-=======
 		a.StartProgressIndicatorWithLabel("Fetching codespaces")
 		userName := opts.userName
 		if userName == "" && opts.orgName != "" {
@@ -101,7 +94,6 @@
 		}
 		codespaces, err = a.apiClient.ListCodespaces(ctx, api.ListCodespacesOptions{OrgName: opts.orgName, UserName: userName})
 		a.StopProgressIndicator()
->>>>>>> fd0af5e3
 		if err != nil {
 			return fmt.Errorf("error getting codespaces: %w", err)
 		}
